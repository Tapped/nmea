--- conflicted
+++ resolved
@@ -186,11 +186,8 @@
             SentenceType::ALM => parse_alm(nmea_sentence).map(ParseResult::ALM),
             SentenceType::BOD => parse_bod(nmea_sentence).map(ParseResult::BOD),
             SentenceType::BWC => parse_bwc(nmea_sentence).map(ParseResult::BWC),
-<<<<<<< HEAD
             SentenceType::DBK => parse_dbk(nmea_sentence).map(ParseResult::DBK),
-=======
             SentenceType::BWW => parse_bww(nmea_sentence).map(ParseResult::BWW),
->>>>>>> d8f668bf
             SentenceType::GBS => parse_gbs(nmea_sentence).map(ParseResult::GBS),
             SentenceType::GGA => parse_gga(nmea_sentence).map(ParseResult::GGA),
             SentenceType::GSV => parse_gsv(nmea_sentence).map(ParseResult::GSV),
